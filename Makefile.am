--- conflicted
+++ resolved
@@ -80,20 +80,9 @@
 						   -lzmq \
 						   $(odr_audioenc_LDADD_JACK) \
 						   $(odr_audioenc_LDADD_ALSA) \
-<<<<<<< HEAD
-						   $(LIBVLC_LIBS) $(LIBFDKAAC_LIBS) \
-						   $(GST_LIBS)
-odr_audioenc_CXXFLAGS    = $(LIBFDKAAC_CFLAGS) $(GITVERSION_FLAGS) \
-						   $(GST_CFLAGS) \
+						   $(LIBVLC_LIBS) $(GST_LIBS)
+odr_audioenc_CXXFLAGS    = $(GST_CFLAGS) $(GITVERSION_FLAGS) \
 						   -Wall -ggdb -O2 -Isrc -Icontrib
-=======
-						   $(LIBVLC_LIBS)
-odr_audioenc_CXXFLAGS    = $(GITVERSION_FLAGS) \
-						   -Wall -ggdb -O2 -Isrc -Icontrib \
-						   -Ifdk-aac/libSYS/include/ \
-						   -Ifdk-aac/libAACenc/include/ \
-						   -Ifdk-aac/libAACdec/include/
->>>>>>> c6a73c21
 
 odr_audioenc_SOURCES     = src/odr-audioenc.cpp \
 						   src/FileInput.cpp \
